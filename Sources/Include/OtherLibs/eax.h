--- conflicted
+++ resolved
@@ -74,12 +74,7 @@
 	typedef ALenum(*EAXGet)(const GUID *, ALuint, ALuint, ALvoid *, ALuint);
 #endif
 
-<<<<<<< HEAD
-/* winemaker: #pragma pack(push, 4) */
-#include <pshpack4.h>
-=======
 #pragma pack(push, 4)
->>>>>>> b86745dc
 
 	/*
 	* EAX 2.0 listener property set {0306A6A8-B224-11d2-99E5-0000E8D8C722}
@@ -453,12 +448,7 @@
 #define EAX_MATERIAL_CURTAINROOMRATIO      1.00f
 
 
-<<<<<<< HEAD
-/* winemaker: #pragma pack(pop) */
-#include <poppack.h>
-=======
 #pragma pack(pop)
->>>>>>> b86745dc
 
 #ifdef __cplusplus
 }
