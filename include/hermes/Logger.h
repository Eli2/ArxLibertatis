#ifndef LOGGER_H
#define LOGGER_H

#include <ARX_Common.h>
#include <cstring>

#if !ARX_COMPILER_MSVC
    #define ShortFile std::strrchr(__FILE__, '/')+1
#else
    #define ShortFile std::strrchr(__FILE__, '\\')+1
#endif

#define LogDebug    Logger(ShortFile,__LINE__, Logger::Debug)
#define LogError    Logger(ShortFile,__LINE__, Logger::Error)
#define LogWarning  Logger(ShortFile,__LINE__, Logger::Warning)
#define LogInfo     Logger(ShortFile,__LINE__, Logger::Info)
#define LogFatal    Logger(ShortFile,__LINE__, Logger::Fatal)

#include <iostream>
#include <string>

using std::string;

class Logger {

public:
  enum LogLevel {
	Debug = 0,
    Info,
    Warning,
    Error,
    Fatal,
		None
  };
  Logger(const char* file, int line, LogLevel level);
  Logger(const std::string& file, int line, LogLevel level);
  virtual ~Logger();
  template<class T>
  Logger& operator<< (T i) {
    if (print)
      std::cout<<i;
    return *this;
  }

  static LogLevel logLevel;
private:
  bool print, fatal;
<<<<<<< HEAD
  bool isInBlackList(const std::string& file);
  void writeInfo(const char* file, int line, Logger::LogLevel level);
=======
  LogLevel getLogLevel(const std::string & file);
>>>>>>> f38a4096
  void log(int mode, int color, const string & level,
			const string & file, int line);
};

#endif // LOGGER_H<|MERGE_RESOLUTION|>--- conflicted
+++ resolved
@@ -1,15 +1,9 @@
 #ifndef LOGGER_H
 #define LOGGER_H
 
-#include <ARX_Common.h>
 #include <cstring>
 
-#if !ARX_COMPILER_MSVC
     #define ShortFile std::strrchr(__FILE__, '/')+1
-#else
-    #define ShortFile std::strrchr(__FILE__, '\\')+1
-#endif
-
 #define LogDebug    Logger(ShortFile,__LINE__, Logger::Debug)
 #define LogError    Logger(ShortFile,__LINE__, Logger::Error)
 #define LogWarning  Logger(ShortFile,__LINE__, Logger::Warning)
@@ -32,7 +26,6 @@
     Fatal,
 		None
   };
-  Logger(const char* file, int line, LogLevel level);
   Logger(const std::string& file, int line, LogLevel level);
   virtual ~Logger();
   template<class T>
@@ -45,12 +38,7 @@
   static LogLevel logLevel;
 private:
   bool print, fatal;
-<<<<<<< HEAD
-  bool isInBlackList(const std::string& file);
-  void writeInfo(const char* file, int line, Logger::LogLevel level);
-=======
   LogLevel getLogLevel(const std::string & file);
->>>>>>> f38a4096
   void log(int mode, int color, const string & level,
 			const string & file, int line);
 };
