
#ifndef ARX_GRAPHICS_DATA_CINEMATICTEXTURE_H
#define ARX_GRAPHICS_DATA_CINEMATICTEXTURE_H

#include "graphics/GraphicsTypes.h" // for EERIE_2D and EERIE_3D
#include "graphics/texture/Texture.h" // For Texture2D

class TextureContainer;
class Cinematic;

// TODO better name
struct C_INDEXED {
	int bitmapdepx;
	int bitmapdepy;
	int bitmapw;
	int bitmaph;
	int nbvertexs;
	Texture2D* tex;
	int startind;
	int nbind;
};

// TODO better name
struct C_IND {
	unsigned short i1;
	unsigned short i2;
	unsigned short i3;
};

struct C_UV {
	EERIE_2D uv;
	int indvertex;
};

struct CinematicGrid {
	int nbvertexs;
	int nbfaces;
	int nbinds;
	int nbindsmalloc;
	int nbuvs;
	int nbuvsmalloc;
	EERIE_3D * vertexs;
	C_UV * uvs;
	C_IND * inds;
	std::vector<C_INDEXED> mats;
	float dx;
	float dy;
	int nbx;
	int nby;
	int echelle;
};

class CinematicBitmap {
public:
	~CinematicBitmap();

public:
	int w, h;
	int nbx, nby;
	CinematicGrid grid;
	int dreaming;
};

<<<<<<< HEAD
CinematicBitmap* CreateCinematicBitmap(const std::string & path, int scale);
=======
CinematicBitmap* CreateCinematicBitmap(const std::string & path, Cinematic * c, int scale);
>>>>>>> 11207175

#endif // ARX_GRAPHICS_DATA_CINEMATICTEXTURE_H<|MERGE_RESOLUTION|>--- conflicted
+++ resolved
@@ -61,10 +61,6 @@
 	int dreaming;
 };
 
-<<<<<<< HEAD
 CinematicBitmap* CreateCinematicBitmap(const std::string & path, int scale);
-=======
-CinematicBitmap* CreateCinematicBitmap(const std::string & path, Cinematic * c, int scale);
->>>>>>> 11207175
 
 #endif // ARX_GRAPHICS_DATA_CINEMATICTEXTURE_H