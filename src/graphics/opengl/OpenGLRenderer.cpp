--- conflicted
+++ resolved
@@ -144,11 +144,7 @@
 	
 	LogInfo << " └─ Device: " << glGetString(GL_RENDERER);
 	CrashHandler::setVariable("OpenGL device", glGetString(GL_RENDERER));
-<<<<<<< HEAD
-
-	reinit();
-=======
-	
+
 }
 
 void OpenGLRenderer::beforeResize(bool wasOrIsFullscreen) {
@@ -181,7 +177,6 @@
 	if(!isInitialized()) {
 		reinit();
 	}
->>>>>>> 91a42f03
 }
 
 void OpenGLRenderer::reinit() {
