--- conflicted
+++ resolved
@@ -44,21 +44,13 @@
 	
 	if(m_hWnd) {
 		DestroyWindow(m_hWnd);
-<<<<<<< HEAD
-
-=======
-	}
-	
->>>>>>> 67038a18
+	}
+	
 	unregisterWindowClass();
 }
 
 bool Win32Window::registerWindowClass() {
-<<<<<<< HEAD
-
-=======
-	
->>>>>>> 67038a18
+	
 	m_WindowClassRegistered++;
 	
 	if(m_WindowClassRegistered != 1) {
@@ -84,10 +76,7 @@
 }
 
 void Win32Window::unregisterWindowClass() {
-<<<<<<< HEAD
-=======
-	
->>>>>>> 67038a18
+	
 	m_WindowClassRegistered--;
 	if(m_WindowClassRegistered != 0) {
 		return;
@@ -154,13 +143,8 @@
 	return true;
 }
 
-<<<<<<< HEAD
-LRESULT CALLBACK Win32Window::windowProc( HWND hWnd, UINT iMsg, WPARAM wParam, LPARAM lParam ) {
-	static Win32Window* currentWindow = NULL;
-=======
-LRESULT CALLBACK Win32Window::WindowProc(HWND hWnd, UINT iMsg, WPARAM wParam,
+LRESULT CALLBACK Win32Window::windowProc(HWND hWnd, UINT iMsg, WPARAM wParam,
                                          LPARAM lParam) {
->>>>>>> 67038a18
 	
 	static Win32Window* currentWindow = NULL;
 	if(!currentWindow || currentWindow->m_hWnd != hWnd) {
@@ -175,79 +159,6 @@
 	}
 	
 	bool bProcessed = false;
-<<<<<<< HEAD
-
-	switch(iMsg)
-	{
-	// Sent prior to the WM_CREATE message when a window is first created.
-	case WM_NCCREATE:
-		currentWindow = (Win32Window*)((CREATESTRUCT*)lParam)->lpCreateParams;
-		m_WindowsMap[hWnd] = currentWindow;
-		return 1;
-
-	// Sent when an application requests that a window be created.
-	case WM_CREATE:
-		currentWindow->onCreate();
-		break;
-
-	// Paint the window's client area.
-	case WM_PAINT:
-		currentWindow->onPaint();
-		break;
-
-	// Sent after a window has been moved.
-	case WM_MOVE:
-		currentWindow->onMove( (short)LOWORD(lParam), (short)HIWORD(lParam) );
-		break;
-
-	// Sent to a window after its size has changed.
-	case WM_SIZE:
-	{
-
-		switch( wParam )
-		{
-		case SIZE_MINIMIZED:
-			currentWindow->onMinimize();
-			break;
-		case SIZE_MAXIMIZED:
-			currentWindow->onMaximize();
-			break;
-		case SIZE_RESTORED:
-			currentWindow->onRestore();
-			break;
-		}
-
-		break;
-	}
-
-	// Sent to both the window being activated and the window being deactivated.
-	case WM_ACTIVATE:
-		currentWindow->onFocus( LOWORD(wParam) != WA_INACTIVE );
-		break;
-
-	// Sent when the window is about to be hidden or shown.
-	case WM_SHOWWINDOW:
-		currentWindow->onShow( wParam == TRUE );
-		break;
-
-	// Sent just before a window is destroyed.
-	// Informs a window that its nonclient area is being destroyed.
-	// Window is about to be destroyed, clean up window-specific data objects.
-	case WM_DESTROY:
-		currentWindow->onDestroy();
-		currentWindow->m_hWnd = NULL;
-		break;
-
-	// Sent as a signal that a window or an application should terminate.
-	case WM_CLOSE:
-		if( !currentWindow->onClose() )
-			bProcessed = true;
-		break;
-
-	// To avoid screensaver / monitorpower interference
-	case WM_SYSCOMMAND:
-		if (GET_SC_WPARAM(wParam) == SC_SCREENSAVE || GET_SC_WPARAM(wParam) == SC_MONITORPOWER)
-=======
 	switch(iMsg) {
 		
 		// Sent prior to the WM_CREATE message when a window is first created.
@@ -334,7 +245,6 @@
 		
 		case WM_SETCURSOR: {
 			SetCursor(NULL);
->>>>>>> 67038a18
 			bProcessed = true;
 			break;
 		}
@@ -372,14 +282,9 @@
 	// Check if window was destroyed...
 	if(m_hWnd == NULL) {
 		return;
-<<<<<<< HEAD
-
-	if(hasFocus() && !isFullScreen())
-=======
 	}
 	
 	if(hasFocus() && !isFullScreen()) {
->>>>>>> 67038a18
 		updateSize();
 	}
 }
@@ -391,11 +296,7 @@
 	return Vec2i(pt.x, pt.y);
 }
 
-<<<<<<< HEAD
-void* Win32Window::getHandle() {
-=======
 void * Win32Window::getHandle() {
->>>>>>> 67038a18
 	return m_hWnd;
 }
 
@@ -411,15 +312,9 @@
 	
 	Vec2i newSize = Vec2i(rcClient.right - rcClient.left, rcClient.bottom - rcClient.top);
 	
-<<<<<<< HEAD
-	if(newSize != m_Size) {
-        onResize(newSize.x, newSize.y);
-		changeDisplay(newSize, 0);
-=======
 	if(newSize != size_) {
 		onResize(newSize.x, newSize.y);
 		changeDisplay(0);
->>>>>>> 67038a18
 	}
 }
 
@@ -430,21 +325,12 @@
 	depth_ = _depth;
 	
 	SetWindowPos(m_hWnd, HWND_TOP, 0, 0, resolution.x, resolution.y, SWP_SHOWWINDOW);
-<<<<<<< HEAD
-
-	if(!m_IsFullscreen) {
-		m_IsFullscreen = true;
-		onToggleFullscreen();
-	}
-
-=======
 	
 	if(!isFullscreen_) {
 		isFullscreen_ = true;
 		onToggleFullscreen();
 	}
 	
->>>>>>> 67038a18
 	onResize(resolution.x, resolution.y);
 }
 
@@ -464,16 +350,6 @@
 	
 	int dx = rcWnd.right - rcWnd.left - size.x;
 	int dy = rcWnd.bottom - rcWnd.top - size.y;
-<<<<<<< HEAD
-
-	SetWindowPos(m_hWnd, HWND_TOP, 0, 0, size.x + dx, size.y + dy, SWP_SHOWWINDOW);
-
-	if(m_IsFullscreen) {
-		m_IsFullscreen = false;
-		onToggleFullscreen();
-	}
-
-=======
 	
 	SetWindowPos(m_hWnd, HWND_NOTOPMOST, 0, 0, size.x + dx, size.y + dy, SWP_SHOWWINDOW);
 	
@@ -482,7 +358,6 @@
 		onToggleFullscreen();
 	}
 	
->>>>>>> 67038a18
 	onResize(size.x, size.y);
 }
 
